from selenium.webdriver.common.by import By
from selenium.webdriver.common.keys import Keys
from selenium.webdriver.support.ui import WebDriverWait
from selenium.webdriver.support import expected_conditions as EC
import time
import csv
import os
import logging
from gm_facturacion1 import ir_a_facturacion
from parser import parse_xls

# Configurar logging
logging.basicConfig(level=logging.INFO, format='%(asctime)s - %(levelname)s - %(message)s')
logger = logging.getLogger(__name__)

class GMTransportAutomation:
    def __init__(self, driver):
        self.driver = driver
        self.wait = WebDriverWait(driver, 15)
        self.datos_viaje = self.cargar_datos_viaje()
        
    def cargar_datos_viaje(self):
        """Carga los datos del viaje desde el archivo XLS o usa datos por defecto"""
        # Datos por defecto (incluyendo placas para pruebas)
        datos_default = {

            'fecha': '01/07/2025',
            'prefactura': '7996845',  
            'cliente_codigo': '040512',
            'importe': '310.75',  
            'clave_determinante': '2899',
<<<<<<< HEAD
            'placa_remolque': '826YG5',  
            'placa_tractor': '41UG1N'

=======
            'placa_remolque': '852YH6',  # CORREGIDO: Agregada coma faltante
            'placa_tractor': '35AK6K'
>>>>>>> eaa1d0d8
        }
        
        archivo_prueba = "tests/ejemplo.xls"
        
        try:
            if os.path.exists(archivo_prueba):
                logger.info(f"📄 Leyendo archivo: {archivo_prueba}")
                parsed = parse_xls(archivo_prueba, determinante_from_asunto="8121")
                
                if isinstance(parsed, dict):
                    if "error" not in parsed:
                        datos_default.update(parsed)
                        logger.info("✅ Datos cargados exitosamente desde archivo")
                    else:
                        logger.warning(f"⚠️ Error al parsear archivo: {parsed['error']}")
                else:
                    logger.warning("⚠️ Formato inesperado desde parser")
            else:
                logger.warning(f"⚠️ No se encontró archivo: {archivo_prueba}")
                
        except Exception as e:
            logger.error(f"❌ Error al cargar datos: {e}")
            
        return datos_default
    
    def obtener_ruta_y_base(self, determinante):
        """Obtiene la ruta GM y base origen desde el CSV"""
        csv_path = 'modules/clave_ruta_base.csv'
        
        try:
            if not os.path.exists(csv_path):
                logger.error(f"❌ No existe el archivo: {csv_path}")
                return None, None
                
            with open(csv_path, newline='', encoding='utf-8') as csvfile:
                reader = csv.DictReader(csvfile)
                for row in reader:
                    if row['determinante'] == determinante:
                        return row['ruta_gm'], row['base_origen']
                        
        except Exception as e:
            logger.error(f"❌ Error al leer CSV: {e}")
            
        return None, None
    
    def llenar_fecha(self, id_input, fecha_valor):
        """Llena un campo de fecha de forma robusta"""
        try:
            campo = self.wait.until(EC.element_to_be_clickable((By.ID, id_input)))
            campo.click()
            time.sleep(0.3)
            campo.click()
            time.sleep(0.2)
            
            # Limpiar campo
            campo.send_keys(Keys.HOME)
            for _ in range(10):
                campo.send_keys(Keys.DELETE)
                
            # Obtener hora actual si existe
            valor_actual = campo.get_attribute("value")
            if valor_actual and " " in valor_actual:
                hora = valor_actual.split(" ")[1]
            else:
                hora = "14:00"
                
            # Insertar nueva fecha
            nuevo_valor = f"{fecha_valor} {hora}"
            campo.send_keys(nuevo_valor)
            time.sleep(0.2)
            campo.send_keys(Keys.ENTER)
            time.sleep(0.2)
            
            logger.info(f"✅ Fecha '{nuevo_valor}' insertada en {id_input}")
            return True
            
        except Exception as e:
            logger.error(f"❌ Error al llenar fecha en {id_input}: {e}")
            return False
    
    def llenar_campo_texto(self, id_input, valor, descripcion=""):
        """Llena un campo de texto de forma robusta"""
        try:
            campo = self.wait.until(EC.element_to_be_clickable((By.ID, id_input)))
            campo.click()
            campo.clear()
            campo.send_keys(str(valor))
            logger.info(f"✅ {descripcion} '{valor}' insertado en {id_input}")
            return True
            
        except Exception as e:
            logger.error(f"❌ Error al llenar {descripcion} en {id_input}: {e}")
            return False
    
    def seleccionar_base_origen(self, base_origen):
        """Selecciona la base origen del combo"""
        if not base_origen:
            logger.error("❌ No se proporcionó base origen")
            return False
            
        try:
            base_origen_texto = f"BASE {base_origen.strip().upper()}"
            base_combo = self.wait.until(EC.element_to_be_clickable((By.ID, "COMBO_CATSUCURSALES")))
            self.driver.execute_script("arguments[0].click();", base_combo)
            time.sleep(0.5)
            
            opciones = base_combo.find_elements(By.TAG_NAME, "option")
            for option in opciones:
                if option.text.strip().upper() == base_origen_texto:
                    valor_encontrado = option.get_attribute("value")
                    script = f"""
                        var select = document.getElementById('COMBO_CATSUCURSALES');
                        select.value = '{valor_encontrado}';
                        var event = new Event('change', {{ bubbles: true }});
                        select.dispatchEvent(event);
                    """
                    self.driver.execute_script(script)
                    logger.info(f"✅ Base origen '{base_origen_texto}' seleccionada")
                    return True
                    
            logger.error(f"❌ No se encontró la opción '{base_origen_texto}'")
            return False
            
        except Exception as e:
            logger.error(f"❌ Error al seleccionar base origen: {e}")
            return False
    
    def buscar_y_seleccionar_placa(self, tipo_placa, placa_valor):
        """
        Busca y selecciona una placa (remolque o tractor)
        tipo_placa: 'remolque' o 'tractor'
        """
        try:
            logger.info(f"🔍 Buscando {tipo_placa}: {placa_valor}")
            
            # Hacer clic en los 3 puntitos para abrir buscador
            if tipo_placa == 'remolque':
                btn_buscar = self.wait.until(EC.element_to_be_clickable((By.ID, "BTN_BUSCARCODIGOUNIDADCARGA1")))
            else:  # tractor
                # Para tractor, usar el ID específico del botón
                btn_buscar = self.wait.until(EC.element_to_be_clickable((By.ID, "BTN_BUSCARCODIGOUNIDADCAMION")))
            
            btn_buscar.click()
            time.sleep(1.5)
            logger.info(f"✅ Buscador de {tipo_placa} abierto")
            
            # Desmarcar checkbox "No visualizar Unidades Rentadas"
            try:
                checkbox_filtro = self.wait.until(EC.element_to_be_clickable((By.ID, "CBOX_FILTRARRENTADAS_1")))
                if checkbox_filtro.is_selected():
                    checkbox_filtro.click()
                    time.sleep(0.3)
                    logger.info(f"✅ Filtro de unidades rentadas deshabilitado para {tipo_placa}")
            except Exception as e:
                logger.warning(f"⚠️ No se pudo desmarcar filtro para {tipo_placa}: {e}")
            
            # Buscar el campo de búsqueda y pegar la placa
            campo_busqueda = self.wait.until(EC.element_to_be_clickable((By.ID, "EDT_BUSQUEDA")))
            campo_busqueda.clear()
            campo_busqueda.send_keys(placa_valor)
            logger.info(f"✅ Placa {placa_valor} ingresada en buscador")
            
            # Hacer clic en "Aplicar"
            btn_aplicar = self.wait.until(EC.element_to_be_clickable((By.XPATH, "//span[@class='btnvalignmiddle' and contains(text(), 'Aplicar')]/..")))
            btn_aplicar.click()
            time.sleep(2)  # Esperar que cargue la búsqueda
            logger.info(f"✅ Búsqueda aplicada para {tipo_placa}")
            
            # Hacer clic en "Seleccionar"
            btn_seleccionar = self.wait.until(EC.element_to_be_clickable((By.ID, "BTN_SELECCIONAR")))
            btn_seleccionar.click()
            time.sleep(1)
            logger.info(f"✅ {tipo_placa.capitalize()} {placa_valor} seleccionado")
            
            return True
            
        except Exception as e:
            logger.error(f"❌ Error al buscar {tipo_placa} {placa_valor}: {e}")
            return False
    
    def seleccionar_remolque(self):
        """Selecciona el remolque usando la placa"""
        placa_remolque = self.datos_viaje.get('placa_remolque')
        if not placa_remolque:
            logger.error("❌ No se encontró placa_remolque en los datos")
            return False
            
        return self.buscar_y_seleccionar_placa('remolque', placa_remolque)
    
    def seleccionar_tractor_y_operador(self):
        """Selecciona el tractor, lo que automáticamente asigna el operador"""
        placa_tractor = self.datos_viaje.get('placa_tractor')
        if not placa_tractor:
            logger.error("❌ No se encontró placa_tractor en los datos")
            return False
            
        try:
            # Abrir modal de asignación de operador/camión
            asignar_btn = self.wait.until(EC.element_to_be_clickable((By.ID, "BTN_ASIGNARCAMION")))
            asignar_btn.click()
            time.sleep(1.5)
            logger.info("✅ Modal de asignación operador/camión abierto")
            
            # Buscar y seleccionar tractor
            if not self.buscar_y_seleccionar_placa('tractor', placa_tractor):
                return False
            
            # Llenar fechas dentro del modal
            fecha_valor = self.datos_viaje['fecha']
            self.llenar_fecha("EDT_FECHACARGATRAYECTO", fecha_valor)
            self.llenar_fecha("EDT_FECHAESTIMADACARGA", fecha_valor)
            
            # Aceptar para cerrar modal
            aceptar_btn = self.wait.until(EC.element_to_be_clickable((By.ID, "BTN_ACEPTARTRAYECTO")))
            self.driver.execute_script("arguments[0].scrollIntoView({behavior: 'auto', block: 'center'});", aceptar_btn)
            time.sleep(0.3)
            self.driver.execute_script("arguments[0].click();", aceptar_btn)
            logger.info("✅ Tractor seleccionado y operador asignado automáticamente")
            return True
            
        except Exception as e:
            logger.error(f"❌ Error al seleccionar tractor y operador: {e}")
            return False
    
    def fill_viaje_form(self):
        """Función principal para llenar el formulario de viaje"""
        try:
            logger.info("🚀 Iniciando llenado de formulario de viaje")
            
            # Extraer datos
            fecha_valor = self.datos_viaje['fecha']
            prefactura_valor = self.datos_viaje['prefactura']
            cliente_codigo = self.datos_viaje['cliente_codigo']
            total_factura_valor = str(self.datos_viaje['importe'])
            clave_determinante = self.datos_viaje['clave_determinante']
            
            logger.info(f"📋 Datos a procesar: {self.datos_viaje}")
            
            # Llenar campos básicos
            self.llenar_campo_texto("EDT_NOVIAJECLIENTE", prefactura_valor, "Prefactura")
            self.llenar_campo_texto("EDT_NUMEROCLIENTE", cliente_codigo, "Cliente")
            
            # Llenar fechas
            fechas_ids = [
                "EDT_FECHA",         # Fecha 1 - Embarque
                "EDT_FECHAESTATUS",  # Fecha 2 - Estatus
                "EDT_FECHACARGA",    # Fecha 3 - Carga
                "EDT_FECHAENTREGA"   # Fecha 4 - Entrega
            ]
            
            for fecha_id in fechas_ids:
                self.llenar_fecha(fecha_id, fecha_valor)
            
            # Obtener y configurar ruta GM
            ruta_gm, base_origen = self.obtener_ruta_y_base(clave_determinante)
            
            if ruta_gm:
                self.llenar_campo_texto("EDT_FOLIORUTA", ruta_gm, "Ruta GM")
                # Disparar evento change
                script = """
                    var input = document.getElementById('EDT_FOLIORUTA');
                    var event = new Event('change', { bubbles: true });
                    input.dispatchEvent(event);
                """
                self.driver.execute_script(script)
            else:
                logger.error(f"❌ No se encontró ruta para determinante {clave_determinante}")
            
            # Seleccionar base origen
            self.seleccionar_base_origen(base_origen)
            
            # NUEVO: Seleccionar remolque
            logger.info("🚛 Seleccionando remolque...")
            if not self.seleccionar_remolque():
                logger.error("❌ Error al seleccionar remolque")
                return False
            
            # NUEVO: Seleccionar tractor y asignar operador automáticamente  
            logger.info("🚗 Seleccionando tractor y asignando operador...")
            if not self.seleccionar_tractor_y_operador():
                logger.error("❌ Error al seleccionar tractor y operador")
                return False
            
            # Proceder a facturación
            logger.info("🎯 Procediendo a facturación...")
            ir_a_facturacion(self.driver, total_factura_valor, self.datos_viaje)
            
            logger.info("✅ Proceso completado exitosamente")
            return True
            
        except Exception as e:
            logger.error(f"❌ Error general en fill_viaje_form: {e}")
            return False

# Función legacy para compatibilidad
def fill_viaje_form(driver):
    """Función de compatibilidad con el código anterior"""
    automation = GMTransportAutomation(driver)
    return automation.fill_viaje_form()

# Función principal para ser llamada desde otros módulos
def procesar_viaje_completo(driver):
    """Función principal para procesar un viaje completo"""
    automation = GMTransportAutomation(driver)
    return automation.fill_viaje_form()

# Ejemplo de uso
if __name__ == "__main__":
    # Este bloque se ejecutaría solo si ejecutas este archivo directamente
    # Aquí puedes agregar código de prueba
    pass<|MERGE_RESOLUTION|>--- conflicted
+++ resolved
@@ -29,14 +29,8 @@
             'cliente_codigo': '040512',
             'importe': '310.75',  
             'clave_determinante': '2899',
-<<<<<<< HEAD
-            'placa_remolque': '826YG5',  
-            'placa_tractor': '41UG1N'
-
-=======
             'placa_remolque': '852YH6',  # CORREGIDO: Agregada coma faltante
             'placa_tractor': '35AK6K'
->>>>>>> eaa1d0d8
         }
         
         archivo_prueba = "tests/ejemplo.xls"
